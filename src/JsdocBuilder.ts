import {getTextOfJSDocComment, Node, SyntaxKind, NodeArray, TypeNode, ExpressionWithTypeArguments, TypeParameterDeclaration, HeritageClause, AccessorDeclaration, ClassDeclaration, ClassLikeDeclaration, ConstructorDeclaration, EnumDeclaration, InterfaceDeclaration, MethodDeclaration, ParameterDeclaration, PropertyDeclaration, TypeAliasDeclaration, VariableDeclaration, ModifierLike, BindingPattern} from 'typescript';
import {SnippetString} from 'vscode';

import {getConfig} from './extension';
import {GenerativeAPI} from './GenerativeAPI';
import {TsFile} from './TsFile';

/**
 * Utility type to group all {@link Node}s that can have a TypeScript type.
 *
 * @typedef {TypedNode}
 */
type TypedNode =
  | PropertyDeclaration
  | AccessorDeclaration
  | ParameterDeclaration
  | MethodDeclaration
  | VariableDeclaration;

/**
 * Possible wrappers for types.
 *
 * @typedef {Wrapper}
 */
type Wrapper = '' | '{}';

/**
 * Summarized infos of a parameter.
 *
 * @interface SummarizedParameter
 * @typedef {SummarizedParameter}
 */
interface SummarizedParameter {
  /**
   * Parameter name.
   *
   * @type {string}
   */
  name: string;
  /**
   * Parameter type.
   *
   * @type {string}
   */
  type: string;
}

/**
 * JSDoc line data.
 *
 * @interface JSDocLine
 * @typedef {JSDocLine}
 */
interface JSDocLine {
  /**
   * Tag value.
   *
   * @type {?string}
   */
  value?: string;
  /**
   * Tag value wrapper.
   *
   * @type {?Wrapper}
   */
  wrapper?: Wrapper;
  /**
   * Tag name value.
   *
   * @type {?string}
   */
  name?: string;
  /**
   * Tag description.
   *
   * @type {?string}
   */
  description?: string;
  /**
   * Whether to align the tag columns.
   *
   * @type {?boolean}
   */
  align?: boolean;
}

/**
 * JSDoc builder.
 *
 * @export
 * @class JsdocBuilder
 * @typedef {JsdocBuilder}
 */
export class JsdocBuilder {
  /**
   * Snippet string containing the whole JSDoc.
   *
   * @private
   * @readonly
   * @type {SnippetString}
   */
  private readonly jsdoc: SnippetString = new SnippetString();

  /**
   * Snippet string with an empty JSDoc.
   *
   * @public
   * @async
   * @param {Node} node
   * @returns {Promise<SnippetString>}
   */
  public async emptyJsdoc(node: Node): Promise<SnippetString> {
    await this.buildJsdocHeader(node.getFullText());
    this.buildJsdocEnd();
    return this.jsdoc;
  }

  /**
   * Whether to include types in the JSDoc.
   *
   * @private
   * @readonly
   * @type {boolean}
   */
  private get includeTypes(): boolean {
    return getConfig('includeTypes', true);
  }

  /**
   * @constructor
   * @param {TsFile} tsFile
   */
  constructor(private readonly tsFile: TsFile) {}

  /**
   * Builds and returns the JSDoc for classes and interfaces.
   *
   * @public
   * @async
   * @param {(ClassDeclaration | InterfaceDeclaration)} node
   * @returns {Promise<SnippetString>} promise that resolves with the JSDoc.
   */
  public async getClassLikeDeclarationJsdoc(node: ClassDeclaration | InterfaceDeclaration): Promise<SnippetString> {
    // Start a chat by givin the method body

    // Ask for a textual description
    await this.buildJsdocHeader(node.getFullText());
    this.buildJsdocModifiers(node.modifiers);
    if (node.name) {
      this.buildJsdocLine(node.kind === SyntaxKind.InterfaceDeclaration ? 'interface' : 'class', {value: this.includeTypes ? node.name.getText() : '', wrapper: ''});
      if (getConfig('includeTypes', true)) {
        this.buildJsdocLine('typedef', {value: node.name.getText()});
      }
    } else {
      this.buildJsdocLine(node.kind === SyntaxKind.InterfaceDeclaration ? 'interface' : 'class');
    }
    // For each type parameter, ask for a textual description
    await this.buildTypeParameters(node.typeParameters);
    this.buildJsdocHeritage(node.heritageClauses);
    this.buildCustomTags();
    this.buildJsdocEnd();
    return this.jsdoc;
  }

  /**
   * Builds and returns the JSDoc for property declarations.
   *
   * @public
   * @async
   * @param {(PropertyDeclaration | VariableDeclaration)} node
   * @returns {Promise<SnippetString>} promise that resolves with the JSDoc.
   */
  public async getPropertyDeclarationJsdoc(node: PropertyDeclaration | VariableDeclaration): Promise<SnippetString> {
    const functionAssigned = node.getChildren().find(child => this.isFunctionKind(child.kind));
    const classAssigned = node.getChildren().find(child => child.kind === SyntaxKind.ClassExpression);
    if (getConfig('functionVariablesAsFunctions', true) && functionAssigned) {
      this.getMethodDeclarationJsdoc(functionAssigned as MethodDeclaration);
    } else if (classAssigned) {
      this.getClassLikeDeclarationJsdoc(classAssigned as ClassDeclaration);
    } else {
      await this.buildJsdocHeader(node.getFullText());
      this.buildJsdocModifiers('modifiers' in node ? node.modifiers : undefined);
      if (this.includeTypes) {
        this.buildJsdocLine('type', {value: this.retrieveType(node)});
      }
      this.buildCustomTags();
      this.buildJsdocEnd();
    }
    return this.jsdoc;
  }

  /**
   * Builds and returns the JSDoc for accessor declarations.
   *
   * @public
   * @async
   * @param {AccessorDeclaration} node
   * @returns {Promise<SnippetString>} promise that resolves with the JSDoc.
   */
  public async getAccessorDeclarationJsdoc(node: AccessorDeclaration): Promise<SnippetString> {
    const otherAccessorKind = node.kind === SyntaxKind.GetAccessor ? SyntaxKind.SetAccessor : SyntaxKind.GetAccessor;
    const accessorName = node.name.getText();
    const pairedAccessor = (node.parent as ClassLikeDeclaration).members.find(member =>
      member.kind === otherAccessorKind && member.name && member.name.getText() === accessorName) as AccessorDeclaration;
    if (pairedAccessor && this.tsFile.hasJsdoc(pairedAccessor)) {
      this.jsdoc.appendText('/**\n');
      const pairedDescription = getTextOfJSDocComment(this.tsFile.getJsdoc(pairedAccessor).comment);
      await this.buildDescription(pairedDescription ? pairedDescription : '');
    } else {
      await this.buildJsdocHeader(node.getFullText());
      this.buildJsdocModifiers(node.modifiers);
      if (node.kind === SyntaxKind.GetAccessor && !pairedAccessor) {
        this.buildJsdocLine('readonly');
      }
      if (this.includeTypes) {
        this.buildJsdocLine('type', {value: this.retrieveType(node)});
      }
    }
    this.buildCustomTags();
    this.buildJsdocEnd();
    return this.jsdoc;
  }

  /**
   * Builds and returns the JSDoc for enum declarations.
   *
   * @public
   * @async
   * @param {EnumDeclaration} node
   * @returns {Promise<SnippetString>} promise that resolves with the JSDoc.
   */
  public async getEnumDeclarationJsdoc(node: EnumDeclaration): Promise<SnippetString> {
    await this.buildJsdocHeader(node.getFullText());
    this.buildJsdocModifiers(node.modifiers);
    this.buildJsdocLine('enum', {value: this.includeTypes ? 'number' : ''});
    this.buildCustomTags();
    this.buildJsdocEnd();
    return this.jsdoc;
  }

  /**
   * Builds and returns the JSDoc for method declarations.
   *
   * @public
   * @async
   * @param {MethodDeclaration} node
   * @returns {SnippetString} promise that resolves with the JSDoc for method declaration.
   */
  public async getMethodDeclarationJsdoc(node: MethodDeclaration): Promise<SnippetString> {
    // Start a chat by givin the method body

    // Ask for a textual description
    await this.buildJsdocHeader(node.getFullText());
    this.buildJsdocModifiers(node.modifiers);
    // For each type parameter, ask for a textual description
    await this.buildTypeParameters(node.typeParameters);
    // For each parameter, ask for a textual description
    await this.buildJsdocParameters(node.parameters);
    // Ask for a textual description for the return value
    await this.buildJsdocReturn(node);
    this.buildCustomTags();
    this.buildJsdocEnd();
    return this.jsdoc;
  }

  /**
   * Builds and returns the JSDoc for constructor declarations.
   *
   * @public
   * @async
   * @param {ConstructorDeclaration} node
   * @returns {SnippetString} promise that resolves with the JSDoc for constructor declaration.
   */
  public async getConstructorJsdoc(node: ConstructorDeclaration): Promise<SnippetString> {
    this.jsdoc.appendText('/**\n');
    const constructorDescription = getConfig('descriptionForConstructors', '');
    const className = node.parent.name;
    if (constructorDescription && className) {
      await this.buildDescription(constructorDescription.replace('{Object}', className.getText()));
    }
    this.buildDate();
    this.buildAuthor();
    this.buildJsdocLine();
    this.buildJsdocLine('constructor');
    this.buildJsdocModifiers(node.modifiers);
    // Start a chat by givin the method body

    // For each parameter, ask for a textual description
    await this.buildJsdocParameters(node.parameters);
    this.buildCustomTags();
    this.buildJsdocEnd();
    return this.jsdoc;
  }

  /**
   * Builds and returns the JSDoc for type aliases, union types and intersection types.
   *
   * @public
   * @async
   * @param {TypeAliasDeclaration} node
   * @returns {SnippetString} promise that resolves with the JSDoc for type alias.
   */
  public async getTypeAliasJsdoc(node: TypeAliasDeclaration): Promise<SnippetString> {
    // Start a chat by givin the method body

    // Ask for a textual description
    await this.buildJsdocHeader(node.getFullText());
    this.buildJsdocModifiers(node.modifiers);
    if (getConfig('includeTypes', true)) {
      this.buildJsdocLine('typedef', {value: node.name.getText()});
    }
    // For each parameter, ask for a textual description
    await this.buildTypeParameters(node.typeParameters);
    this.buildCustomTags();
    this.buildJsdocEnd();
    return this.jsdoc;
  }

  /**
   * Builds a new JSDoc line for each modifier.
   *
   * @private
   * @param {?ModifiersArray} [modifiers]
   */
  private buildJsdocModifiers(modifiers?: NodeArray<ModifierLike>) {
    if (modifiers && modifiers.length > 0) {
      modifiers.forEach(modifier => {
        switch (modifier.kind) {
          case SyntaxKind.ExportKeyword:
            if (getConfig('includeExport', true)) {
              this.buildJsdocLine('export');
            }
            break;
          case SyntaxKind.PrivateKeyword:
            this.buildJsdocLine('private');
            break;
          case SyntaxKind.ProtectedKeyword:
            this.buildJsdocLine('protected');
            break;
          case SyntaxKind.PublicKeyword:
            this.buildJsdocLine('public');
            break;
          case SyntaxKind.StaticKeyword:
            this.buildJsdocLine('static');
            break;
          case SyntaxKind.AbstractKeyword:
            this.buildJsdocLine('abstract');
            break;
          case SyntaxKind.AsyncKeyword:
            if (getConfig('includeAsync', true)) {
              this.buildJsdocLine('async');
            }
            break;
          case SyntaxKind.ReadonlyKeyword:
            this.buildJsdocLine('readonly');
            break;
          case SyntaxKind.OverrideKeyword:
            this.buildJsdocLine('override');
            break;
          default: break;
        }
      });
    }
  }

  /**
   * Builds a new JSDoc line for each type parameter.
   *
   * @private
   * @param {?NodeArray<TypeParameterDeclaration>} [typeParameters]
   */
  private async buildTypeParameters(typeParameters?: NodeArray<TypeParameterDeclaration>) {
    if (typeParameters) {
      const mappedTypeParameters = typeParameters.map(typeParameter => {
        let name = typeParameter.name.getText();
        const type = this.includeTypes ? (typeParameter.constraint?.getText() ?? '') : '';
        if (typeParameter.default) {
          name = `[${name}=${typeParameter.default.getText()}]`;
        }
        return {
          type,
          name
        };
      });
      this.buildJsdocLines('template', mappedTypeParameters.map(param => param.type), '{}', mappedTypeParameters.map(param => param.name));
    }
  }

  /**
   * Builds a new JSDoc line for all heritage clauses.
   *
   * @private
   * @param {?NodeArray<HeritageClause>} [heritageClauses]
   */
  private buildJsdocHeritage(heritageClauses?: NodeArray<HeritageClause>) {
    if (heritageClauses) {
      heritageClauses.forEach(heritageClause => {
        switch (heritageClause.token) {
          case SyntaxKind.ExtendsKeyword:
            this.buildJsdocLines('extends', this.getMultipleTypes(heritageClause.types));
            break;
          case SyntaxKind.ImplementsKeyword:
            this.buildJsdocLines('implements', this.getMultipleTypes(heritageClause.types));
            break;
          default: break;
        }
      });
    }
  }

  /**
   * Builds a new JSDoc line for each parameter.
   *
   * @private
   * @param {NodeArray<ParameterDeclaration>} parameters
   */
<<<<<<< HEAD
  private async buildJsdocParameters(parameters: NodeArray<ParameterDeclaration>) {
    const mappedParameters = parameters.map(parameter => {
=======
  private buildJsdocParameters(parameters: NodeArray<ParameterDeclaration>) {
    let bindingPatterns = 0;
    const mappedParameters: SummarizedParameter[] = parameters.map(parameter => {
      const bindingElements: SummarizedParameter[] = [];
>>>>>>> 61bf232a
      let name = parameter.name.getText();
      const type = this.retrieveType(parameter);
      const initializer = parameter.initializer ? (`=${parameter.initializer.getText()}`) : '';
      if ([SyntaxKind.ObjectBindingPattern, SyntaxKind.ArrayBindingPattern].includes(parameter.name.kind)) {
        name = `param${bindingPatterns++}`;
        (parameter.name as BindingPattern).elements.forEach(element => {
          if (element.kind !== SyntaxKind.OmittedExpression) {
            bindingElements.push({
              type: this.retrieveType(element),
              name: `${element.initializer ? '[' : ''}${name}.${element.getText()}${element.initializer ? ']' : ''}`.replace(' = ', '=')
            });
          }
        });
      }
      if (parameter.questionToken || initializer) {
        name = `[${name}${initializer}]`;
      }
      return bindingElements.length ? [{type, name}, ...bindingElements] : {type, name};
    }).flat();
    this.buildJsdocLines('param', mappedParameters.map(param => param.type), '{}', mappedParameters.map(param => param.name));
  }

  /**
   * Builds the return value, if present, for the given method.
   *
   * @private
   * @param {MethodDeclaration} node
   */
  private async buildJsdocReturn(node: MethodDeclaration) {
    let returnType;
    if (node.type) {
      returnType = node.type.getText();
    } else {
      const functionType = this.inferType(node);
      returnType = functionType.substring(functionType.split('=> ')[0].length + 3);
    }
    if (returnType === 'any') {
      returnType = '*';
    }
    if (returnType !== 'void') {
      if (this.checkParenthesisUse(returnType)) {
        returnType = `(${returnType})`;
      }
<<<<<<< HEAD
      const message = 'Provide a short description, that I will later insert into a JSDoc, of what this function returns.\n' +
      'Very important: only text, no \'*\', no JSDoc tags, and absolutely no word "function".\n' +
      `${node.getFullText().trim()}`;
      this.buildJsdocLine('returns', this.includeTypes ? returnType : '', '{}', await GenerativeAPI.chat(message));
=======
      this.buildJsdocLine('returns', {value: this.includeTypes ? returnType : ''});
>>>>>>> 61bf232a
    }
  }

  /**
   * Builds a JSDoc header including the starting line.
   *
   * @private
   * @async
   * @param {string} nodeText
   */
  private async buildJsdocHeader(nodeText: string) {
    this.jsdoc.appendText('/**\n');
    await this.buildDescription(nodeText);
    this.buildDate();
    this.buildAuthor();
    this.buildJsdocLine();
  }

  /**
   * Builds a line starting with a space and a configurable placeholder for a JSDoc description.
   * 
   * @private
   * @async
   * @param {string} nodeText
   * @param {string} [description='']
   */
  private async buildDescription(nodeText: string, description: string = '') {
    this.jsdoc.appendText(' * ');
    const placeholder = getConfig('descriptionPlaceholder', '');
    if (description) {
      this.jsdoc.appendText(description);
    } else if (placeholder) {
      this.jsdoc.appendPlaceholder(placeholder);
    } else if (GenerativeAPI.tryInit()) {
      const message = 'Provide a short description of this function that I will later insert into a JSDoc.\n' +
      'Very important: only text, no \'*\', no function name, and absolutely no word "function".\n' +
      `${nodeText.trim()}`;
      const autoDescription = await GenerativeAPI.chat(message);
      if (autoDescription) {
        this.jsdoc.appendText(autoDescription);
      }
    }
    this.jsdoc.appendText('\n');
  }

  /**
   * If configured to do so, builds a line with the author tag and configured value.
   *
   * @private
   */
  private buildAuthor() {
    const author = getConfig('author', '');
    if (author) {
      if (author === 'author') {
        this.jsdoc.appendText(' * @author ');
        this.jsdoc.appendPlaceholder(author);
        this.jsdoc.appendText('\n');
      } else {
        this.buildJsdocLine('author', {value: author, wrapper: '', align: false});
      }
    }
  }

  /**
   * If configured to do so, builds a line with the date tag and configured value.
   *
   * @private
   */
  private buildDate() {
    if (getConfig('includeDate', false)) {
      const date = new Date();
      let value = date.toLocaleDateString();
      if (getConfig('includeTime', true)) {
        value += ` - ${date.toLocaleTimeString()}`;
      }
      this.buildJsdocLine('date', {value, wrapper: '', align: false});
    }
  }

  /**
   * Builds custom tags.
   *
   * @private
   */
  private buildCustomTags() {
    const customTags = getConfig('customTags', []);
    for (const customTag of customTags) {
      const {tag, placeholder = ''} = customTag;
      this.buildJsdocLine(tag, {value: placeholder, wrapper: ''});
    }
  }

  /**
   * Builds the ending line of a JSDoc.
   *
   * @private
   */
  private buildJsdocEnd() {
    if (this.jsdoc.value.endsWith('\n *\n') && (this.jsdoc.value.match(/\n/g) || []).length > 2) {
      this.jsdoc.value = this.jsdoc.value.slice(0, -3);
    }
    if (this.jsdoc.value.startsWith('/**\n *\n') && (this.jsdoc.value.match(/\n/g) || []).length > 2) {
      this.jsdoc.value = this.jsdoc.value.substring(0, 4) + this.jsdoc.value.substring(7);
    }
    this.jsdoc.appendText(' */\n');
  }

  /**
   * Builds multiple lines for a JSDoc.
   * When using all the default values, an empty JSDoc line is built.
   * It is possible to create several empty JSDoc lines by setting values as an array with several empty strings.
   * The same `tag` and `wrapper` will be used for all values in separate lines.
   * `values` and `names` are used in order as found in the array.
   *
   * @private
   * @param {string} [tag=''] the JSDoc tag to insert.
   * @param {string[]} [values=['']] the JSDoc tag values to insert.
   * @param {string} [wrapper='{}'] a string used to wrap the tag value. Should be of even elements and symmetrical.
   * @param {string[]} [names=[]] name values for each tag line.
   * @param {string[]} [descriptions=[]] description values for each tag line.
   */
  private buildJsdocLines(tag: string = '', values: string[] = [''], wrapper: Wrapper = '{}', names: string[] = [], descriptions: string[] = []) {
    values.forEach((value, index) => this.buildJsdocLine(tag, {value, wrapper, name: names[index], description: descriptions[index]}));
  }

  /**
   * Builds a single line for a JSDoc.
   * When using all the default values, an empty JSDoc line is built.
   * When setting wrapper to '', the value is not wrapped.
   *
   * @private
   * @param {string} [tag=''] the JSDoc tag to insert.
   * @param {JSDocLine} [line={}] data for the JSDoc line.
   * @param {string} [line.value=''] the JSDoc tag value to insert.
   * @param {string} [line.wrapper='{}'] a string used to wrap the value. Should be of even elements and symmetrical.
   * @param {string} [line.name=''] an extra value to add to the line.
   * @param {string} [line.description=''] description value to add to the line.
   * @param {boolean} [line.align=true] whether to align `tag`, `value`, `name`, and `description`.
   */
  private buildJsdocLine(tag = '', {value = '', wrapper = '{}', name = '', description = '', align = true}: JSDocLine = {}) {
    let open = '', close = '', line = '';
    if (wrapper) {
      const middle = wrapper.length / 2;
      open = wrapper.substring(0, middle);
      close = wrapper.substring(middle);
    }
    if (tag) {
      line += ` @${tag}`;
      if (value) {
        line += ` ${this.repeat(+align && getConfig('tagValueColumnStart', 0) - line.length)}${open}${value}${close}`;
      }
      if (name) {
        line += ` ${this.repeat(+align && getConfig('tagNameColumnStart', 0) - line.length)}${name}`;
      }
      if (description) {
        line += ` ${this.repeat(+align && getConfig('tagDescColumnStart', 0) - line.length)}${description}`;
      }
    }
    this.jsdoc.appendText(` *${line}\n`);
    if (value && wrapper === '{}') {
      // Remove '\' that comes from .appendText() escaping '}'.
      const backslashIndex = this.jsdoc.value.indexOf('\\');
      this.jsdoc.value = this.jsdoc.value.substring(0, backslashIndex) + this.jsdoc.value.substring(backslashIndex + 1);
    }
  }

  /**
   * Maps each {@link ExpressionWithTypeArguments} with its type and eventual type arguments.
   *
   * @private
   * @param {NodeArray<ExpressionWithTypeArguments>} types
   * @returns {string[]}
   */
  private getMultipleTypes(types: NodeArray<ExpressionWithTypeArguments>): string[] {
    return types.map(type => type.expression.getText() + this.getTypeArguments(type.typeArguments));
  }

  /**
   * If any, returns all the type arguments formatted for JSDoc, otherwise returns ''.
   *
   * @private
   * @param {?NodeArray<TypeNode>} [typeArguments]
   * @returns {string}
   */
  private getTypeArguments(typeArguments?: NodeArray<TypeNode>): string {
    return typeArguments ? `<${typeArguments.map(typeArgument => typeArgument.getText()).join(', ')}>` : '';
  }

  /**
   * Retrieves a string representing the type of the given node.
   * Returns '' if {@link JsdocBuilder.includeTypes} is false.
   *
   * @private
   * @param {(TypedNode | Node)} node
   * @returns {string} string representing the node type.
   */
  private retrieveType(node: TypedNode | Node): string {
    if (this.includeTypes) {
      let type;
      const prefix = this.getTypePrefix(node);
      if (!('type' in node) || !node.type) {
        type = this.inferType(node);
      } else if (node.type.getText() === 'any') {
        type = '*';
      } else {
        type = node.type.getText();
      }
      if (this.checkParenthesisUse(type, prefix)) {
        type = `(${type})`;
      }
      return prefix + type;
    }
    return '';
  }

  /**
   * Check if the type of the node has a modifier and returns it.
   *
   * @private
   * @param {(TypedNode | Node)} node
   * @returns {string} type modifier [?, !, ..., *], empty if none.
   */
  private getTypePrefix(node: TypedNode | Node): '?' | '!' | '...' | '*' | '' {
    if ('type' in node) {
      if (node.kind !== SyntaxKind.VariableDeclaration && node.questionToken) {
        return '?';
      }
      if (node.kind !== SyntaxKind.Parameter && node.exclamationToken) {
        return '!';
      }
      if (node.kind === SyntaxKind.Parameter && node.dotDotDotToken) {
        return '...';
      }
      if (
        node.kind !== SyntaxKind.PropertyDeclaration &&
        node.kind !== SyntaxKind.Parameter &&
        node.kind !== SyntaxKind.VariableDeclaration &&
        node.asteriskToken
      ) {
        return '*';
      }
    }
    return '';
  }

  /**
   * Calls tsFile.inferType() and formats the result for JSDoc.
   *
   * @private
   * @param {Node} node
   * @returns {string}
   */
  private inferType(node: Node): string {
    const inferredType = this.tsFile.inferType(node);
    return (inferredType === '' || inferredType === 'any') ? '*' : inferredType;
  }

  /**
   * Checks whether or not to use parenthesis to wrap union and intersection types.
   *
   * @private
   * @param {string} type
   * @param {string} [prefix='']
   * @returns {boolean}
   */
  private checkParenthesisUse(type: string, prefix: string = ''): boolean {
    return (/^[^(<]+([^(<]|[(<].*[)>])*(&|\|).*$/.test(type)) && (getConfig('includeParenthesisForMultipleTypes', true) || prefix !== '');
  }

  /**
   * Checks whether the given kind represents a function node kind.
   *
   * @private
   * @param {SyntaxKind} kind
   * @returns {boolean}
   */
  private isFunctionKind(kind: SyntaxKind): boolean {
    return (
      kind === SyntaxKind.ArrowFunction ||
      kind === SyntaxKind.MethodSignature ||
      kind === SyntaxKind.MethodDeclaration ||
      kind === SyntaxKind.CallSignature ||
      kind === SyntaxKind.FunctionExpression ||
      kind === SyntaxKind.FunctionDeclaration
    );
  }

  /**
   * Repeats the given pattern for the given times.
   *
   * @private
   * @param {number} times
   * @param {string} [pattern=' ']
   * @returns {string}
   */
  private repeat(times: number, pattern = ' '): string {
    if (times >= 1) {
      let count = times, sequence = pattern, result = '';
      while (count > 1) {
        if (count & 1) {
          result += sequence;
        }
        count >>= 1;
        sequence += sequence;
      }
      return result + sequence;
    }
    return '';
  }
}<|MERGE_RESOLUTION|>--- conflicted
+++ resolved
@@ -414,15 +414,10 @@
    * @private
    * @param {NodeArray<ParameterDeclaration>} parameters
    */
-<<<<<<< HEAD
   private async buildJsdocParameters(parameters: NodeArray<ParameterDeclaration>) {
-    const mappedParameters = parameters.map(parameter => {
-=======
-  private buildJsdocParameters(parameters: NodeArray<ParameterDeclaration>) {
     let bindingPatterns = 0;
     const mappedParameters: SummarizedParameter[] = parameters.map(parameter => {
       const bindingElements: SummarizedParameter[] = [];
->>>>>>> 61bf232a
       let name = parameter.name.getText();
       const type = this.retrieveType(parameter);
       const initializer = parameter.initializer ? (`=${parameter.initializer.getText()}`) : '';
@@ -466,14 +461,10 @@
       if (this.checkParenthesisUse(returnType)) {
         returnType = `(${returnType})`;
       }
-<<<<<<< HEAD
       const message = 'Provide a short description, that I will later insert into a JSDoc, of what this function returns.\n' +
       'Very important: only text, no \'*\', no JSDoc tags, and absolutely no word "function".\n' +
       `${node.getFullText().trim()}`;
-      this.buildJsdocLine('returns', this.includeTypes ? returnType : '', '{}', await GenerativeAPI.chat(message));
-=======
-      this.buildJsdocLine('returns', {value: this.includeTypes ? returnType : ''});
->>>>>>> 61bf232a
+      this.buildJsdocLine('returns', {value: this.includeTypes ? returnType : '', description: await GenerativeAPI.chat(message)});
     }
   }
 
